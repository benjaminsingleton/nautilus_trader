--- conflicted
+++ resolved
@@ -8,7 +8,7 @@
 
 [lib]
 name = "nautilus_persistence"
-crate-type = ["rlib", "staticlib"]
+crate-type = ["rlib", "staticlib", "cdylib" ]
 
 [dependencies]
 nautilus_core = { path = "../core" }
@@ -19,17 +19,9 @@
 tokio.workspace = true
 binary-heap-plus = "0.5.0"
 compare = "0.1.0"
-<<<<<<< HEAD
-futures = "0.3.28"
-# TODO: remove with catalog v1 implementation
-arrow2 = { version = "0.17.0", features = ["io_parquet", "io_csv_read", "compute_comparison", "io_parquet_compression"] }
-# FIX: default feature "crypto_expressions" using using blake3 fails build on windows: https://github.com/BLAKE3-team/BLAKE3/issues/298
-datafusion = { version = "22.0.0", default-features = false, features = [ "regex_expressions", "unicode_expressions", "compression"] }
-=======
 # FIX: default feature "crypto_expressions" using using blake3 fails build on windows: https://github.com/BLAKE3-team/BLAKE3/issues/298
 datafusion = { version = "23.0.0", default-features = false, features = ["compression", "regex_expressions", "unicode_expressions"] }
 futures = "0.3.28"
->>>>>>> efbef94a
 pin-project-lite = "0.2.9"
 
 [features]
