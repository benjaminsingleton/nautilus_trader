--- conflicted
+++ resolved
@@ -361,15 +361,9 @@
         contract: IBContract,
         tick_type: str,
         limit: int,
-<<<<<<< HEAD
-        start: Optional[pd.Timestamp] = None,
-        end: Optional[pd.Timestamp] = None,
-    ) -> list[Union[QuoteTick, TradeTick]]:
-=======
         start: pd.Timestamp | None = None,
         end: pd.Timestamp | None = None,
-    ):
->>>>>>> d18722b8
+    ) -> list[QuoteTick | TradeTick]:
         if not start:
             limit = self._cache.tick_capacity
 
