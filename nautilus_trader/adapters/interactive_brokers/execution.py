# -------------------------------------------------------------------------------------------------
#  Copyright (C) 2015-2025 Nautech Systems Pty Ltd. All rights reserved.
#  https://nautechsystems.io
#
#  Licensed under the GNU Lesser General Public License Version 3.0 (the "License");
#  You may not use this file except in compliance with the License.
#  You may obtain a copy of the License at https://www.gnu.org/licenses/lgpl-3.0.en.html
#
#  Unless required by applicable law or agreed to in writing, software
#  distributed under the License is distributed on an "AS IS" BASIS,
#  WITHOUT WARRANTIES OR CONDITIONS OF ANY KIND, either express or implied.
#  See the License for the specific language governing permissions and
#  limitations under the License.
# -------------------------------------------------------------------------------------------------

import asyncio
import json
from decimal import Decimal
from typing import Any

from ibapi.commission_report import CommissionReport
from ibapi.const import UNSET_DECIMAL
from ibapi.const import UNSET_DOUBLE
from ibapi.execution import Execution
from ibapi.order import Order as IBOrder
from ibapi.order_state import OrderState as IBOrderState

# fmt: off
from nautilus_trader.adapters.interactive_brokers.client import InteractiveBrokersClient
from nautilus_trader.adapters.interactive_brokers.client.common import IBPosition
from nautilus_trader.adapters.interactive_brokers.common import IB_VENUE
from nautilus_trader.adapters.interactive_brokers.common import IBOrderTags
from nautilus_trader.adapters.interactive_brokers.config import InteractiveBrokersExecClientConfig
from nautilus_trader.adapters.interactive_brokers.config import SymbologyMethod
from nautilus_trader.adapters.interactive_brokers.parsing.execution import MAP_ORDER_ACTION
from nautilus_trader.adapters.interactive_brokers.parsing.execution import MAP_ORDER_STATUS
from nautilus_trader.adapters.interactive_brokers.parsing.execution import MAP_ORDER_TYPE
from nautilus_trader.adapters.interactive_brokers.parsing.execution import MAP_TIME_IN_FORCE
from nautilus_trader.adapters.interactive_brokers.parsing.execution import MAP_TRIGGER_METHOD
from nautilus_trader.adapters.interactive_brokers.parsing.execution import ORDER_SIDE_TO_ORDER_ACTION
from nautilus_trader.adapters.interactive_brokers.parsing.execution import timestring_to_timestamp
from nautilus_trader.adapters.interactive_brokers.providers import InteractiveBrokersInstrumentProvider
from nautilus_trader.adapters.interactive_brokers.utils.order_transformer import OrderTransformerFactory
from nautilus_trader.cache.cache import Cache
from nautilus_trader.common.component import LiveClock
from nautilus_trader.common.component import MessageBus
from nautilus_trader.core.correctness import PyCondition
from nautilus_trader.core.rust.common import LogColor
from nautilus_trader.core.uuid import UUID4
from nautilus_trader.execution.messages import BatchCancelOrders
from nautilus_trader.execution.messages import CancelAllOrders
from nautilus_trader.execution.messages import CancelOrder
from nautilus_trader.execution.messages import GenerateFillReports
from nautilus_trader.execution.messages import GenerateOrderStatusReport
from nautilus_trader.execution.messages import GenerateOrderStatusReports
from nautilus_trader.execution.messages import GeneratePositionStatusReports
from nautilus_trader.execution.messages import ModifyOrder
from nautilus_trader.execution.messages import SubmitOrder
from nautilus_trader.execution.messages import SubmitOrderList
from nautilus_trader.execution.reports import FillReport
from nautilus_trader.execution.reports import OrderStatusReport
from nautilus_trader.execution.reports import PositionStatusReport
from nautilus_trader.live.execution_client import LiveExecutionClient
from nautilus_trader.model.enums import AccountType
from nautilus_trader.model.enums import LiquiditySide
from nautilus_trader.model.enums import OmsType
from nautilus_trader.model.enums import OrderSide
from nautilus_trader.model.enums import OrderStatus
from nautilus_trader.model.enums import OrderType
from nautilus_trader.model.enums import PositionSide
from nautilus_trader.model.enums import TimeInForce
from nautilus_trader.model.enums import TriggerType
from nautilus_trader.model.identifiers import AccountId
from nautilus_trader.model.identifiers import ClientId
from nautilus_trader.model.identifiers import ClientOrderId
from nautilus_trader.model.identifiers import TradeId
from nautilus_trader.model.identifiers import VenueOrderId
from nautilus_trader.model.objects import AccountBalance
from nautilus_trader.model.objects import Currency
from nautilus_trader.model.objects import MarginBalance
from nautilus_trader.model.objects import Money
from nautilus_trader.model.objects import Price
from nautilus_trader.model.objects import Quantity
from nautilus_trader.model.orders.base import Order


# fmt: on

ib_to_nautilus_trigger_method = dict(
    zip(MAP_TRIGGER_METHOD.values(), MAP_TRIGGER_METHOD.keys(), strict=False),
)
ib_to_nautilus_time_in_force = dict(
    zip(MAP_TIME_IN_FORCE.values(), MAP_TIME_IN_FORCE.keys(), strict=False),
)
ib_to_nautilus_order_side = dict(
    zip(MAP_ORDER_ACTION.values(), MAP_ORDER_ACTION.keys(), strict=False),
)
ib_to_nautilus_order_type = dict(zip(MAP_ORDER_TYPE.values(), MAP_ORDER_TYPE.keys(), strict=False))


class InteractiveBrokersExecutionClient(LiveExecutionClient):
    """
    Provides an execution client for Interactive Brokers TWS API, allowing for the
    retrieval of account information and execution of orders.

    Parameters
    ----------
    loop : asyncio.AbstractEventLoop
        The event loop for the client.
    client : InteractiveBrokersClient
        The nautilus InteractiveBrokersClient using ibapi.
    account_id: AccountId
        Account ID associated with this client.
    msgbus : MessageBus
        The message bus for the client.
    cache : Cache
        The cache for the client.
    clock : LiveClock
        The clock for the client.
    instrument_provider : InteractiveBrokersInstrumentProvider
        The instrument provider.
    config : InteractiveBrokersExecClientConfig, optional
        The configuration for the instance.
    name : str, optional
        The custom client ID.

    """

    def __init__(
        self,
        loop: asyncio.AbstractEventLoop,
        client: InteractiveBrokersClient,
        account_id: AccountId,
        msgbus: MessageBus,
        cache: Cache,
        clock: LiveClock,
        instrument_provider: InteractiveBrokersInstrumentProvider,
        config: InteractiveBrokersExecClientConfig,
        name: str | None = None,
        connection_timeout: int = 300,
    ) -> None:
        super().__init__(
            loop=loop,
            client_id=ClientId(name or f"{IB_VENUE.value}"),
            venue=IB_VENUE,
            oms_type=OmsType.NETTING,
            instrument_provider=instrument_provider,
            account_type=AccountType.MARGIN,
            base_currency=None,  # IB accounts are multi-currency
            msgbus=msgbus,
            cache=cache,
            clock=clock,
            config=config,
        )
        self._connection_timeout = connection_timeout
        self._client: InteractiveBrokersClient = client
        self._set_account_id(account_id)
        self._account_summary_tags = {
            "NetLiquidation",
            "FullAvailableFunds",
            "FullInitMarginReq",
            "FullMaintMarginReq",
        }

        self._account_summary_loaded: asyncio.Event = asyncio.Event()

        # Hot caches
        self._account_summary: dict[str, dict[str, Any]] = {}

    @property
    def instrument_provider(self) -> InteractiveBrokersInstrumentProvider:
        return self._instrument_provider  # type: ignore

    async def _connect(self):
        """
        Connect to Interactive Brokers and set up event subscriptions.

        This method waits for the client to be ready, validates the account ID,
        initializes the instrument provider, sets up event subscriptions, loads
        initial account data, and finally sets the client as connected.

        Raises
        ------
        ValueError
            If the specified account ID is not found in the connected TWS/Gateway.

        """
        # Connect client
        await self._client.wait_until_ready(self._connection_timeout)
        await self.instrument_provider.initialize()

        # Validate if connected to expected TWS/Gateway using Account
        if self.account_id.get_id() in self._client.accounts():
            self._log.info(
                f"Account `{self.account_id.get_id()}` found in the connected TWS/Gateway",
                LogColor.GREEN,
            )
        else:
            self.fault()
            raise ValueError(
                f"Account `{self.account_id.get_id()}` not found in the connected TWS/Gateway: "
                f"available accounts are {self._client.accounts()}",
            )

        # Event hooks
        account = self.account_id.get_id()
        self._client.registered_nautilus_clients.add(self.id)
        self._client.subscribe_event(f"accountSummary-{account}", self._on_account_summary)
        self._client.subscribe_event(f"openOrder-{account}", self._on_open_order)
        self._client.subscribe_event(f"orderStatus-{account}", self._on_order_status)
        self._client.subscribe_event(f"execDetails-{account}", self._on_exec_details)

        # Load account balance
        self._client.subscribe_account_summary()
        await self._account_summary_loaded.wait()

        self._set_connected(True)

    async def _disconnect(self):
        self._client.registered_nautilus_clients.discard(self.id)
        if self._client.is_running and self._client.registered_nautilus_clients == set():
            self._client.stop()
        self._set_connected(False)

    async def generate_order_status_report(
        self,
        command: GenerateOrderStatusReport,
    ) -> OrderStatusReport | None:
<<<<<<< HEAD
        """
        Generate an `OrderStatusReport` for the given order identifier parameter(s).

        This method retrieves order information from Interactive Brokers using the OrderService,
        and creates an OrderStatusReport for the specified order. If the order is not found,
        or an error occurs, it logs the issue and returns `None`.

        Parameters
        ----------
        instrument_id : InstrumentId
            The instrument ID for the report.
        client_order_id : ClientOrderId, optional
            The client order ID for the report.
        venue_order_id : VenueOrderId, optional
            The venue order ID for the report.

        Returns
        -------
        OrderStatusReport or ``None``

        Raises
        ------
        ValueError
            If both the `client_order_id` and `venue_order_id` are ``None``.

        """
        PyCondition.type_or_none(client_order_id, ClientOrderId, "client_order_id")
        PyCondition.type_or_none(venue_order_id, VenueOrderId, "venue_order_id")
        if not (client_order_id or venue_order_id):
=======
        PyCondition.type_or_none(command.client_order_id, ClientOrderId, "client_order_id")
        PyCondition.type_or_none(command.venue_order_id, VenueOrderId, "venue_order_id")
        if not (command.client_order_id or command.venue_order_id):
>>>>>>> a701a431
            self._log.debug("Both `client_order_id` and `venue_order_id` cannot be None")
            return None

        report = None
        ib_orders = await self._client.get_open_orders(self.account_id.get_id())
        for ib_order in ib_orders:
            if (command.client_order_id and command.client_order_id.value == ib_order.orderRef) or (
                command.venue_order_id
                and command.venue_order_id.value
                == str(
                    ib_order.orderId,
                )
            ):
                report = await self._parse_ib_order_to_order_status_report(ib_order)
                break

        if report is None:
            self._log.warning(
                f"Order {command.client_order_id=}, {command.venue_order_id} not found, canceling",
            )
<<<<<<< HEAD
            # Use process_order_status to ensure compatibility with the OrderService
            if client_order_id:
                await self._client.process_order_status(
                    order_id=0,  # Not a valid order ID
                    status="Cancelled",
                    filled=Decimal(0),
                    remaining=Decimal(0),
                    avg_fill_price=0.0,
                    perm_id=0,
                    parent_id=0,
                    last_fill_price=0.0,
                    client_id=0,
                    why_held="Not found in query",
                    mkt_cap_price=0.0,
                )

=======
            self._on_order_status(
                order_ref=command.client_order_id.value,
                order_status="Cancelled",
                reason="Not found in query",
            )
>>>>>>> a701a431
        return report

    async def _parse_ib_order_to_order_status_report(self, ib_order: IBOrder) -> OrderStatusReport:
        self._log.debug(f"Trying OrderStatusReport for {ib_order.__dict__}")
        instrument = await self.instrument_provider.find_with_contract_id(
            ib_order.contract.conId,
        )

        total_qty = (
            Quantity.from_int(0)
            if ib_order.totalQuantity == UNSET_DECIMAL
            else Quantity.from_str(str(ib_order.totalQuantity))
        )
        filled_qty = (
            Quantity.from_int(0)
            if ib_order.filledQuantity == UNSET_DECIMAL
            else Quantity.from_str(str(ib_order.filledQuantity))
        )
        if total_qty.as_double() > filled_qty.as_double() > 0:
            order_status = OrderStatus.PARTIALLY_FILLED
        else:
            order_status = MAP_ORDER_STATUS[ib_order.order_state.status]
        ts_init = self._clock.timestamp_ns()
        price = (
            None if ib_order.lmtPrice == UNSET_DOUBLE else instrument.make_price(ib_order.lmtPrice)
        )
        expire_time = (
            timestring_to_timestamp(ib_order.goodTillDate) if ib_order.tif == "GTD" else None
        )

        mapped_order_type_info = ib_to_nautilus_order_type[ib_order.orderType]
        if isinstance(mapped_order_type_info, tuple):
            order_type, time_in_force = mapped_order_type_info
        else:
            order_type = mapped_order_type_info
            time_in_force = ib_to_nautilus_time_in_force[ib_order.tif]

        order_status = OrderStatusReport(
            account_id=self.account_id,
            instrument_id=instrument.id,
            venue_order_id=VenueOrderId(str(ib_order.orderId)),
            order_side=ib_to_nautilus_order_side[ib_order.action],
            order_type=order_type,
            time_in_force=time_in_force,
            order_status=order_status,
            quantity=total_qty,
            filled_qty=Quantity.from_int(0),
            avg_px=Decimal(0),
            report_id=UUID4(),
            ts_accepted=ts_init,
            ts_last=ts_init,
            ts_init=ts_init,
            client_order_id=ClientOrderId(ib_order.orderRef),
            # order_list_id=,
            # contingency_type=,
            expire_time=expire_time,
            price=price,
            trigger_price=instrument.make_price(ib_order.auxPrice),
            trigger_type=TriggerType.BID_ASK,
            # limit_offset=,
            # trailing_offset=,
        )
        self._log.debug(f"Received {order_status!r}")
        return order_status

    async def generate_order_status_reports(
        self,
        command: GenerateOrderStatusReports,
    ) -> list[OrderStatusReport]:
        report = []
        # Create the Filled OrderStatusReport from Open Positions
        positions: list[IBPosition] = await self._client.get_positions(
            self.account_id.get_id(),
        )
        if not positions:
            return []
        ts_init = self._clock.timestamp_ns()
        for position in positions:
            self._log.debug(
                f"Infer OrderStatusReport from open position {position.contract.__dict__}",
            )
            if position.quantity > 0:
                order_side = OrderSide.BUY
            elif position.quantity < 0:
                order_side = OrderSide.SELL
            else:
                continue  # Skip, IB may continue to display closed positions

            instrument = await self.instrument_provider.find_with_contract_id(
                position.contract.conId,
            )
            if instrument is None:
                self._log.error(
                    f"Cannot generate report: instrument not found for contract ID {position.contract.conId}",
                )
                continue

            avg_px = instrument.make_price(
                position.avg_cost / instrument.multiplier,
            ).as_decimal()
            quantity = Quantity.from_str(str(position.quantity.copy_abs()))
            order_status = OrderStatusReport(
                account_id=self.account_id,
                instrument_id=instrument.id,
                venue_order_id=VenueOrderId(instrument.id.value),
                order_side=order_side,
                order_type=OrderType.MARKET,
                time_in_force=TimeInForce.FOK,
                order_status=OrderStatus.FILLED,
                quantity=quantity,
                filled_qty=quantity,
                avg_px=avg_px,
                report_id=UUID4(),
                ts_accepted=ts_init,
                ts_last=ts_init,
                ts_init=ts_init,
                client_order_id=ClientOrderId(instrument.id.value),
            )
            self._log.debug(f"Received {order_status!r}")
            report.append(order_status)

        # Create the Open OrderStatusReport from Open Orders
        ib_orders: list[IBOrder] = await self._client.get_open_orders(
            self.account_id.get_id(),
        )
        for ib_order in ib_orders:
            order_status = await self._parse_ib_order_to_order_status_report(ib_order)
            report.append(order_status)
        return report

    async def generate_fill_reports(
        self,
        command: GenerateFillReports,
    ) -> list[FillReport]:
        self._log.warning("Cannot generate `list[FillReport]`: not yet implemented")
        return []  # TODO: Implement

    async def generate_position_status_reports(
        self,
        command: GeneratePositionStatusReports,
    ) -> list[PositionStatusReport]:
        report = []
        positions: list[IBPosition] | None = await self._client.get_positions(
            self.account_id.get_id(),
        )
        if not positions:
            return []
        for position in positions:
            self._log.debug(f"Trying PositionStatusReport for {position.contract.conId}")
            if position.quantity > 0:
                side = PositionSide.LONG
            elif position.quantity < 0:
                side = PositionSide.SHORT
            else:
                continue  # Skip, IB may continue to display closed positions

            instrument = await self.instrument_provider.find_with_contract_id(
                position.contract.conId,
            )
            if instrument is None:
                self._log.error(
                    f"Cannot generate report: instrument not found for contract ID {position.contract.conId}",
                )
                continue

            if (
                self.instrument_provider.config.symbology_method != SymbologyMethod.DATABENTO
                and not self._cache.instrument(instrument.id)
            ):
                self._handle_data(instrument)

            position_status = PositionStatusReport(
                account_id=self.account_id,
                instrument_id=instrument.id,
                position_side=side,
                quantity=Quantity.from_str(str(abs(position.quantity))),
                report_id=UUID4(),
                ts_last=self._clock.timestamp_ns(),
                ts_init=self._clock.timestamp_ns(),
            )
            self._log.debug(f"Received {position_status!r}")
            report.append(position_status)

        return report

    def _transform_order_to_ib_order(self, order: Order) -> IBOrder:
        """
        Transform a Nautilus order to an Interactive Brokers order.

        Parameters
        ----------
        order : Order
            The Nautilus order to transform.

        Returns
        -------
        IBOrder
            The transformed Interactive Brokers order.

        Raises
        ------
        ValueError
            If the order type is not supported or if required order
            properties are missing or invalid.

        """
        # Ensure a transformer factory exists
        if not hasattr(self, "_order_transformer_factory"):
            self._order_transformer_factory = OrderTransformerFactory(self)

        # Transform the order using the appropriate transformer
        return self._order_transformer_factory.transform_order(order)

    def _attach_order_tags(self, ib_order: IBOrder, order: Order) -> IBOrder:
        tags: dict = {}
        for ot in order.tags:
            if ot.startswith("IBOrderTags:"):
                tags = IBOrderTags.parse(ot.replace("IBOrderTags:", "")).dict()
                break

        for tag in tags:
            if tag == "conditions":
                for condition in tags[tag]:
                    pass  # TODO:
            else:
                setattr(ib_order, tag, tags[tag])

        return ib_order

    async def _submit_order(self, command: SubmitOrder) -> None:
        PyCondition.type(command, SubmitOrder, "command")
        try:
            ib_order: IBOrder = self._transform_order_to_ib_order(command.order)
            ib_order.orderId = self._client.next_order_id()
            self._client.place_order(ib_order)
            self._handle_order_event(status=OrderStatus.SUBMITTED, order=command.order)
        except ValueError as e:
            self._handle_order_event(
                status=OrderStatus.REJECTED,
                order=command.order,
                reason=str(e),
            )

    async def _submit_order_list(self, command: SubmitOrderList) -> None:
        """
        Submit a list of orders to Interactive Brokers.

        This method transforms a list of Nautilus orders into IB orders, preserving
        the parent-child relationships, and submits them to the exchange through
        the OrderService.

        Parameters
        ----------
        command : SubmitOrderList
            The command containing the list of orders to submit.

        """
        PyCondition.type(command, SubmitOrderList, "command")

        order_id_map = {}
        client_id_to_orders = {}
        ib_orders = []

        # Translate orders
        for order in command.order_list.orders:
            order_id_map[order.client_order_id.value] = self._client.next_order_id()
            client_id_to_orders[order.client_order_id.value] = order

            try:
                ib_order = self._transform_order_to_ib_order(order)
                ib_order.transmit = False
                ib_order.orderId = order_id_map[order.client_order_id.value]
                ib_orders.append(ib_order)
            except ValueError as e:
                # All orders in the list are declined to prevent unintended side effects
                for o in command.order_list.orders:
                    if o == order:
                        self._handle_order_event(
                            status=OrderStatus.REJECTED,
                            order=command.order,
                            reason=str(e),
                        )
                    else:
                        self._handle_order_event(
                            status=OrderStatus.REJECTED,
                            order=command.order,
                            reason=f"The order has been rejected due to the rejection of the order with "
                            f"{order.client_order_id!r} in the list",
                        )
                return

        # Mark last order to transmit
        ib_orders[-1].transmit = True

        # Consider using place_order_list if available in OrderService
        for ib_order in ib_orders:
            # Map the Parent Order Ids
            if parent_id := order_id_map.get(ib_order.parentId):
                ib_order.parentId = parent_id
            # Place orders
            order_ref = ib_order.orderRef
            self._client.place_order(ib_order)
            self._handle_order_event(
                status=OrderStatus.SUBMITTED,
                order=client_id_to_orders[order_ref],
            )

    async def _modify_order(self, command: ModifyOrder) -> None:
        PyCondition.not_none(command, "command")
        if not (command.quantity or command.price or command.trigger_price):
            return

        nautilus_order: Order = self._cache.order(command.client_order_id)
        self._log.info(f"Nautilus order status is {nautilus_order.status_string()}")
        try:
            ib_order: IBOrder = self._transform_order_to_ib_order(nautilus_order)
        except ValueError as e:
            self._handle_order_event(
                status=OrderStatus.REJECTED,
                order=command.order,
                reason=str(e),
            )
            return

        ib_order.orderId = int(command.venue_order_id.value)
        if ib_order.parentId:
            parent_nautilus_order = self._cache.order(ClientOrderId(ib_order.parentId))
            if parent_nautilus_order:
                ib_order.parentId = int(parent_nautilus_order.venue_order_id.value)
            else:
                ib_order.parentId = 0
        if command.quantity and command.quantity != ib_order.totalQuantity:
            ib_order.totalQuantity = command.quantity.as_double()
        if command.price and command.price.as_double() != getattr(ib_order, "lmtPrice", None):
            ib_order.lmtPrice = command.price.as_double()
        if command.trigger_price and command.trigger_price.as_double() != getattr(
            ib_order,
            "auxPrice",
            None,
        ):
            ib_order.auxPrice = command.trigger_price.as_double()
        self._log.info(f"Placing {ib_order!r}")
        self._client.place_order(ib_order)

    async def _cancel_order(self, command: CancelOrder) -> None:
        PyCondition.not_none(command, "command")

        venue_order_id = command.venue_order_id
        if venue_order_id:
            self._client.cancel_order(int(venue_order_id.value))
        else:
            self._log.error(f"VenueOrderId not found for {command.client_order_id}")

    async def _cancel_all_orders(self, command: CancelAllOrders) -> None:
        for order in self._cache.orders_open(
            instrument_id=command.instrument_id,
        ):
            venue_order_id = order.venue_order_id
            if venue_order_id:
                self._client.cancel_order(int(venue_order_id.value))
            else:
                self._log.error(f"VenueOrderId not found for {order.client_order_id}")

    async def _batch_cancel_orders(self, command: BatchCancelOrders) -> None:
        for order in command.cancels:
            await self._cancel_order(order)

    def _on_account_summary(self, tag: str, value: str, currency: str) -> None:
        if not self._account_summary.get(currency):
            self._account_summary[currency] = {}
        try:
            self._account_summary[currency][tag] = float(value)
        except ValueError:
            self._account_summary[currency][tag] = value

        for currency in self._account_summary:
            if not currency:
                continue
            if self._account_summary_tags - set(self._account_summary[currency].keys()) == set():
                self._log.info(f"{self._account_summary}", LogColor.GREEN)
                # free = self._account_summary[currency]["FullAvailableFunds"]
                locked = self._account_summary[currency]["FullMaintMarginReq"]
                total = self._account_summary[currency]["NetLiquidation"]
                if total - locked < locked:
                    total = 400000  # TODO: Bug; Cannot recalculate balance when no current balance
                free = total - locked
                account_balance = AccountBalance(
                    total=Money(total, Currency.from_str(currency)),
                    free=Money(free, Currency.from_str(currency)),
                    locked=Money(locked, Currency.from_str(currency)),
                )

                margin_balance = MarginBalance(
                    initial=Money(
                        self._account_summary[currency]["FullInitMarginReq"],
                        currency=Currency.from_str(currency),
                    ),
                    maintenance=Money(
                        self._account_summary[currency]["FullMaintMarginReq"],
                        currency=Currency.from_str(currency),
                    ),
                )

                self.generate_account_state(
                    balances=[account_balance],
                    margins=[margin_balance],
                    reported=True,
                    ts_event=self._clock.timestamp_ns(),
                )

                # Store all available fields to Cache (for now until permanent solution)
                self._cache.add(
                    f"accountSummary:{self.account_id.get_id()}",
                    json.dumps(self._account_summary).encode("utf-8"),
                )

        self._account_summary_loaded.set()

    def _handle_order_event(  # noqa: C901
        self,
        status: OrderStatus,
        order: Order,
        order_id: int | None = None,
        reason: str = "",
    ) -> None:
        if status == OrderStatus.SUBMITTED:
            self.generate_order_submitted(
                strategy_id=order.strategy_id,
                instrument_id=order.instrument_id,
                client_order_id=order.client_order_id,
                ts_event=self._clock.timestamp_ns(),
            )
        elif status == OrderStatus.ACCEPTED:
            if order.status != OrderStatus.ACCEPTED:
                self.generate_order_accepted(
                    strategy_id=order.strategy_id,
                    instrument_id=order.instrument_id,
                    client_order_id=order.client_order_id,
                    venue_order_id=VenueOrderId(str(order_id)),
                    ts_event=self._clock.timestamp_ns(),
                )
            else:
                self._log.debug(f"Order {order.client_order_id} already accepted")
        elif status == OrderStatus.FILLED:
            if order.status != OrderStatus.FILLED:
                # TODO: self.generate_order_filled
                self._log.debug(f"Order {order.client_order_id} is filled")
        elif status == OrderStatus.PENDING_CANCEL:
            # TODO: self.generate_order_pending_cancel
            self._log.warning(f"Order {order.client_order_id} is {status.name}")
        elif status == OrderStatus.CANCELED:
            if order.status != OrderStatus.CANCELED:
                self.generate_order_canceled(
                    strategy_id=order.strategy_id,
                    instrument_id=order.instrument_id,
                    client_order_id=order.client_order_id,
                    venue_order_id=order.venue_order_id,
                    ts_event=self._clock.timestamp_ns(),
                )
        elif status == OrderStatus.REJECTED:
            if order.status != OrderStatus.REJECTED:
                self.generate_order_rejected(
                    strategy_id=order.strategy_id,
                    instrument_id=order.instrument_id,
                    client_order_id=order.client_order_id,
                    reason=reason,
                    ts_event=self._clock.timestamp_ns(),
                )
        else:
            self._log.warning(
                f"Order {order.client_order_id} with status={status.name} is unknown or "
                "not yet implemented",
            )

    async def handle_order_status_report(self, ib_order: IBOrder) -> None:
        report = await self._parse_ib_order_to_order_status_report(ib_order)
        self._send_order_status_report(report)

    def _on_open_order(self, order_ref: str, order: IBOrder, order_state: IBOrderState) -> None:
        """
        Handle open order callbacks from Interactive Brokers.

        This callback is invoked by the OrderService when an open order notification is received.
        It processes the order information and generates appropriate order events.

        Parameters
        ----------
        order_ref : str
            The client order ID reference.
        order : IBOrder
            The IB order object.
        order_state : IBOrderState
            The current state of the order.

        """
        if not order.orderRef:
            self._log.warning(
                f"ClientOrderId not available, order={order.__dict__}, state={order_state.__dict__}",
            )
            return
        if not (nautilus_order := self._cache.order(ClientOrderId(order_ref))):
            self.create_task(self.handle_order_status_report(order))
            return

        if order.whatIf and order_state.status == "PreSubmitted":
            # TODO: Is there more better approach for this use case?
            # This tells the details about Pre and Post margin changes, user can request by setting whatIf flag
            # order will not be placed by IB and instead returns simulation.
            # example={'status': 'PreSubmitted', 'initMarginBefore': '52.88', 'maintMarginBefore': '52.88', 'equityWithLoanBefore': '23337.31', 'initMarginChange': '2517.5099999999998', 'maintMarginChange': '2517.5099999999998', 'equityWithLoanChange': '-0.6200000000026193', 'initMarginAfter': '2570.39', 'maintMarginAfter': '2570.39', 'equityWithLoanAfter': '23336.69', 'commission': 2.12362, 'minCommission': 1.7976931348623157e+308, 'maxCommission': 1.7976931348623157e+308, 'commissionCurrency': 'USD', 'warningText': '', 'completedTime': '', 'completedStatus': ''}  # noqa
            self._handle_order_event(
                status=OrderStatus.REJECTED,
                order=nautilus_order,
                reason=json.dumps({"whatIf": order_state.__dict__}),
            )
        elif order_state.status in [
            "PreSubmitted",
            "Submitted",
        ]:
            instrument = self.instrument_provider.find(nautilus_order.instrument_id)
            total_qty = (
                Quantity.from_int(0)
                if order.totalQuantity == UNSET_DECIMAL
                else Quantity.from_str(str(order.totalQuantity))
            )
            price = (
                None if order.lmtPrice == UNSET_DOUBLE else instrument.make_price(order.lmtPrice)
            )
            trigger_price = (
                None if order.auxPrice == UNSET_DOUBLE else instrument.make_price(order.auxPrice)
            )
            venue_order_id_modified = bool(
                nautilus_order.venue_order_id is None
                or nautilus_order.venue_order_id != VenueOrderId(str(order.orderId)),
            )

            if total_qty != nautilus_order.quantity or price or trigger_price:
                self.generate_order_updated(
                    strategy_id=nautilus_order.strategy_id,
                    instrument_id=nautilus_order.instrument_id,
                    client_order_id=nautilus_order.client_order_id,
                    venue_order_id=VenueOrderId(str(order.orderId)),
                    quantity=total_qty,
                    price=price,
                    trigger_price=trigger_price,
                    ts_event=self._clock.timestamp_ns(),
                    venue_order_id_modified=venue_order_id_modified,
                )
            self._handle_order_event(
                status=OrderStatus.ACCEPTED,
                order=nautilus_order,
                order_id=order.orderId,
            )

    def _on_order_status(self, order_ref: str, order_status: str, reason: str = "") -> None:
        """
        Handle order status updates from Interactive Brokers.

        This callback receives order status updates from the OrderService.

        Parameters
        ----------
        order_ref : str
            The client order ID reference.
        order_status : str
            The IB order status string.
        reason : str, optional
            Additional reason for the status (usually provided for rejections).

        """
        if order_status in ["ApiCancelled", "Cancelled"]:
            status = OrderStatus.CANCELED
        elif order_status == "PendingCancel":
            status = OrderStatus.PENDING_CANCEL
        elif order_status == "Rejected":
            status = OrderStatus.REJECTED
        elif order_status == "Filled":
            status = OrderStatus.FILLED
        elif order_status == "Inactive":
            self._log.warning(
                f"Order status is 'Inactive' because it is invalid or triggered an error for {order_ref=}",
            )
            return
        elif order_status in ["PreSubmitted", "Submitted"]:
            self._log.debug(
                f"Ignoring `_on_order_status` event for {order_status=} is handled in `_on_open_order`",
            )
            return
        else:
            self._log.warning(
                f"Unknown {order_status=} received on `_on_order_status` for {order_ref=}",
            )
            return

        nautilus_order = self._cache.order(ClientOrderId(order_ref))
        if nautilus_order:
            self._handle_order_event(
                status=status,
                order=nautilus_order,
                reason=reason,
            )
        else:
            self._log.warning(f"ClientOrderId {order_ref} not found in Cache")

    def _on_exec_details(
        self,
        order_ref: str,
        execution: Execution,
        commission_report: CommissionReport,
    ) -> None:
        """
        Handle execution details callbacks from Interactive Brokers.

        This callback is invoked by the OrderService when an order execution is received.
        It processes the fill information and generates an order filled event.

        Parameters
        ----------
        order_ref : str
            The client order ID reference.
        execution : Execution
            The execution details from IB.
        commission_report : CommissionReport
            The commission report for the execution.

        """
        if not execution.orderRef:
            self._log.warning(f"ClientOrderId not available, order={execution.__dict__}")
            return
        if not (nautilus_order := self._cache.order(ClientOrderId(order_ref))):
            self._log.warning(f"ClientOrderId not found in Cache, order={execution.__dict__}")
            return

        instrument = self.instrument_provider.find(nautilus_order.instrument_id)

        if instrument:
            self.generate_order_filled(
                strategy_id=nautilus_order.strategy_id,
                instrument_id=nautilus_order.instrument_id,
                client_order_id=nautilus_order.client_order_id,
                venue_order_id=VenueOrderId(str(execution.orderId)),
                venue_position_id=None,
                trade_id=TradeId(execution.execId),
                order_side=OrderSide[ORDER_SIDE_TO_ORDER_ACTION[execution.side]],
                order_type=nautilus_order.order_type,
                last_qty=Quantity(execution.shares, precision=instrument.size_precision),
                last_px=Price(execution.price, precision=instrument.price_precision),
                quote_currency=instrument.quote_currency,
                commission=Money(
                    commission_report.commission,
                    Currency.from_str(commission_report.currency),
                ),
                liquidity_side=LiquiditySide.NO_LIQUIDITY_SIDE,
                ts_event=timestring_to_timestamp(execution.time).value,
            )<|MERGE_RESOLUTION|>--- conflicted
+++ resolved
@@ -226,41 +226,9 @@
         self,
         command: GenerateOrderStatusReport,
     ) -> OrderStatusReport | None:
-<<<<<<< HEAD
-        """
-        Generate an `OrderStatusReport` for the given order identifier parameter(s).
-
-        This method retrieves order information from Interactive Brokers using the OrderService,
-        and creates an OrderStatusReport for the specified order. If the order is not found,
-        or an error occurs, it logs the issue and returns `None`.
-
-        Parameters
-        ----------
-        instrument_id : InstrumentId
-            The instrument ID for the report.
-        client_order_id : ClientOrderId, optional
-            The client order ID for the report.
-        venue_order_id : VenueOrderId, optional
-            The venue order ID for the report.
-
-        Returns
-        -------
-        OrderStatusReport or ``None``
-
-        Raises
-        ------
-        ValueError
-            If both the `client_order_id` and `venue_order_id` are ``None``.
-
-        """
-        PyCondition.type_or_none(client_order_id, ClientOrderId, "client_order_id")
-        PyCondition.type_or_none(venue_order_id, VenueOrderId, "venue_order_id")
-        if not (client_order_id or venue_order_id):
-=======
         PyCondition.type_or_none(command.client_order_id, ClientOrderId, "client_order_id")
         PyCondition.type_or_none(command.venue_order_id, VenueOrderId, "venue_order_id")
         if not (command.client_order_id or command.venue_order_id):
->>>>>>> a701a431
             self._log.debug("Both `client_order_id` and `venue_order_id` cannot be None")
             return None
 
@@ -281,30 +249,11 @@
             self._log.warning(
                 f"Order {command.client_order_id=}, {command.venue_order_id} not found, canceling",
             )
-<<<<<<< HEAD
-            # Use process_order_status to ensure compatibility with the OrderService
-            if client_order_id:
-                await self._client.process_order_status(
-                    order_id=0,  # Not a valid order ID
-                    status="Cancelled",
-                    filled=Decimal(0),
-                    remaining=Decimal(0),
-                    avg_fill_price=0.0,
-                    perm_id=0,
-                    parent_id=0,
-                    last_fill_price=0.0,
-                    client_id=0,
-                    why_held="Not found in query",
-                    mkt_cap_price=0.0,
-                )
-
-=======
             self._on_order_status(
                 order_ref=command.client_order_id.value,
                 order_status="Cancelled",
                 reason="Not found in query",
             )
->>>>>>> a701a431
         return report
 
     async def _parse_ib_order_to_order_status_report(self, ib_order: IBOrder) -> OrderStatusReport:
