# -------------------------------------------------------------------------------------------------
#  Copyright (C) 2015-2025 Nautech Systems Pty Ltd. All rights reserved.
#  https://nautechsystems.io
#
#  Licensed under the GNU Lesser General Public License Version 3.0 (the "License");
#  You may not use this file except in compliance with the License.
#  You may obtain a copy of the License at https://www.gnu.org/licenses/lgpl-3.0.en.html
#
#  Unless required by applicable law or agreed to in writing, software
#  distributed under the License is distributed on an "AS IS" BASIS,
#  WITHOUT WARRANTIES OR CONDITIONS OF ANY KIND, either express or implied.
#  See the License for the specific language governing permissions and
#  limitations under the License.
# -------------------------------------------------------------------------------------------------

import asyncio
import enum
import functools
import time
from collections.abc import Callable
from collections.abc import Coroutine
from typing import Any, cast

from ibapi import comm
from ibapi import decoder
from ibapi.client import EClient
from ibapi.connection import Connection
from ibapi.const import NO_VALID_ID
from ibapi.errors import CONNECT_FAIL
from ibapi.server_versions import MAX_CLIENT_VER
from ibapi.server_versions import MIN_CLIENT_VER

from nautilus_trader.adapters.interactive_brokers.client.common import ClientState
from nautilus_trader.adapters.interactive_brokers.client.common import Requests
from nautilus_trader.adapters.interactive_brokers.client.error import handle_ib_error
from nautilus_trader.common.component import Logger


class ConnectionState(enum.Enum):
    """
    Defines the connection states for the Interactive Brokers client.

    These states are used for more granular tracking of the socket connection status and
    align with the ClientState transitions.

    """

    DISCONNECTED = (
        0  # Not connected to TWS/Gateway (aligns with ClientState.CREATED|STOPPED|DISPOSED)
    )
    CONNECTING = 1  # In the process of establishing connection (aligns with ClientState.CONNECTING)
    HANDSHAKING = (
        2  # Connection established, performing API handshake (aligns with ClientState.CONNECTED)
    )
    CONNECTED = 3  # Fully connected with handshake complete (aligns with ClientState.READY)
    DISCONNECTING = 4  # In the process of disconnecting (aligns with ClientState.STOPPING)


class ConnectionResult:
    """
    Represents the result of a connection attempt.

    This class encapsulates the success/failure status of a connection attempt along
    with any relevant error information.

    """

    def __init__(self, success: bool, error: Exception | None = None, message: str = ""):
        self.success = success
        self.error = error
        self.message = message

    def __bool__(self) -> bool:
        return self.success

    def __str__(self) -> str:
        return f"ConnectionResult(success={self.success}, error='{self.error}', message='{self.message}')"


class ConnectionMonitor:
    """
    Monitors the health of the connection to Interactive Brokers TWS/Gateway.

    This class is responsible for monitoring the connection health through heartbeats
    and a watchdog mechanism. It detects disconnections and initiates recovery actions.

    Parameters
    ----------
    log : Logger
        The logger for the monitor.
    connection_service : Any
        The connection service to monitor.
    heartbeat_interval : float
        The interval between heartbeat messages in seconds.

    """

    def __init__(
        self,
        log: Logger,
        connection_service: Any,
        heartbeat_interval: float = 30.0,
    ) -> None:
        self._log = log
        self._connection_service = connection_service
        self._heartbeat_interval = heartbeat_interval
        self._last_heartbeat_time = 0.0
        self._last_server_response_time = 0.0
        self._connection_healthy = False
        self._monitor_running = False
        self._watchdog_running = False

    def update_last_server_response_time(self, timestamp: float | None = None) -> None:
        """
        Update the timestamp of the last server response.

        This should be called whenever a message is received from the server.

        Parameters
        ----------
        timestamp : float, optional
            The timestamp to set. If None, uses the current time.

        """
        self._last_server_response_time = timestamp if timestamp is not None else time.time()
        self._connection_healthy = True
        self._log.debug(f"Updated last server response time: {timestamp}")

    def update_last_heartbeat_time(self, timestamp: float | None = None) -> None:
        """
        Update the timestamp of the last heartbeat sent.

        Parameters
        ----------
        timestamp : float, optional
            The timestamp to set. If None, uses the current time.

        """
        self._last_heartbeat_time = timestamp if timestamp is not None else time.time()

    def is_connection_healthy(self) -> bool:
        """
        Check connection health based on server responsiveness.

        Returns
        -------
        bool
            True if the connection is healthy, False otherwise.

        """
        if self._last_server_response_time == 0.0:
            return False  # Never received a response

        silence_duration = time.time() - self._last_server_response_time
        max_allowed_silence = self._heartbeat_interval * 2.5  # More generous threshold

        # Log connection quality indicators
        if silence_duration > self._heartbeat_interval:
            self._log.warning(
                f"Connection quality degraded - " f"No server response for {silence_duration:.1f}s",
            )

        return silence_duration < max_allowed_silence

    async def run_heartbeat_monitor(self) -> None:
        """
        Run the heartbeat monitor loop.

        This method sends periodic heartbeat messages to the server to keep the
        connection alive and to detect disconnections early.

        """
        if self._monitor_running:
            self._log.warning("Heartbeat monitor is already running")
            return

        self._monitor_running = True
        self._log.info(f"Starting heartbeat monitor (interval: {self._heartbeat_interval}s)")

        # Set initial timestamps if they haven't been set
        if self._last_heartbeat_time == 0.0:
            self.update_last_heartbeat_time()

        try:
            while self._monitor_running:
                try:
                    # Only send heartbeats if we're connected
                    if self._connection_service._eclient.isConnected():
                        # Send a heartbeat message (reqCurrentTime is a lightweight request)
                        self._connection_service._eclient.reqCurrentTime()
                        self.update_last_heartbeat_time()
                        self._log.debug("Sent heartbeat to TWS/Gateway")
                    else:
                        self._log.debug("Skipping heartbeat - not connected")
                except Exception as e:
                    self._log.warning(f"Failed to send heartbeat: {e}")

                # Wait for the next heartbeat interval
                await asyncio.sleep(self._heartbeat_interval)
        except asyncio.CancelledError:
            self._log.info("Heartbeat monitor cancelled")
            self._monitor_running = False
        except Exception as e:
            self._log.error(f"Error in heartbeat monitor: {e}")
            self._monitor_running = False
            raise

    async def _check_connection_health(self) -> bool:
        """
        Check current connection health status.
        """
        return await self._connection_service.check_connection()

    async def _handle_unhealthy_connection(self):
        """
        Handle unhealthy connection scenario.
        """
        self._log.warning("Connection unhealthy - attempting reset")
        await self._connection_service.reset_connection()

    async def run_connection_watchdog(self) -> None:
        """
        Run the connection watchdog loop.

        This method monitors the health of the connection by checking for responses to
        heartbeats and initiates reconnection if the connection is deemed unhealthy.

        """
        if self._watchdog_running:
            self._log.warning("Connection watchdog is already running")
            return

        self._watchdog_running = True
        self._log.info("Starting connection watchdog")

        # Set initial timestamps if they haven't been set
        if self._last_server_response_time == 0.0:
            self.update_last_server_response_time()
        if self._last_heartbeat_time == 0.0:
            self.update_last_heartbeat_time()

        try:
            while True:
                try:
                    if not await self._check_connection_health():
                        await self._handle_unhealthy_connection()
                    await asyncio.sleep(self._heartbeat_interval)
                except asyncio.CancelledError:
                    self._log.debug("Connection watchdog stopped")
                    raise
        except Exception as e:
            self._log.error(f"Error in connection watchdog: {e}")
            self._watchdog_running = False
            raise

    def stop(self) -> None:
        """
        Stop the heartbeat monitor and connection watchdog.
        """
        self._monitor_running = False
        self._watchdog_running = False
        self._log.info("Stopping connection monitor")


class ConnectionService:
    """
    Service that manages the connection to TWS/Gateway for the InteractiveBrokersClient.

    This class is responsible for establishing and maintaining the socket connection,
    handling server communication, monitoring the connection's health, and managing
    reconnections.

    Parameters
    ----------
    log : Logger
        The logger for the service.
    host : str
        The hostname or IP address of the TWS/Gateway.
    port : int
        The port of the TWS/Gateway.
    client_id : int
        The client ID for the connection.
    eclient : EClient
        The EClient instance.
    state_machine : Any
        The state machine for managing client state.
    connection_manager : Any
        The connection manager for the client.
    requests : Requests
        The requests manager.
    socket_connect_timeout : float
        The timeout for socket connection in seconds.
    handshake_timeout : float
        The timeout for handshake in seconds.

    """

    def __init__(
        self,
        log: Logger,
        host: str,
        port: int,
        client_id: int,
        eclient: EClient,
        state_machine: Any,
        connection_manager: Any,
        requests: Requests,
        create_task_func: Any,
        is_in_state_func: Any,
        socket_connect_timeout: float = 10.0,
        handshake_timeout: float = 5.0,
        max_connection_attempts: int = 0,
        reconnect_delay: int = 5,
        reconnect_max_jitter: float = 2.0,
        heartbeat_interval: float = 30.0,
    ) -> None:
        self._log = log
        self._host = host
        self._port = port
        self._client_id = client_id
        self._eclient = eclient
        self._state_machine = state_machine
        self._connection_manager = connection_manager
        self._requests = requests
        self._create_task = create_task_func
        self._is_in_state = is_in_state_func
        self._socket_connect_timeout = socket_connect_timeout
        self._handshake_timeout = handshake_timeout
        self._connection_lock = asyncio.Lock()

        # Connection attempt tracking
        self._connection_attempts: int = 0
        self._max_connection_attempts: int = max_connection_attempts
        self._indefinite_reconnect: bool = self._max_connection_attempts <= 0
        self._reconnect_delay: int = reconnect_delay
        self._reconnect_max_jitter: float = reconnect_max_jitter
        self._heartbeat_interval: float = heartbeat_interval

        # Initialize connection monitor
        self._connection_monitor = ConnectionMonitor(
            log=self._log,
            connection_service=self,
            heartbeat_interval=self._heartbeat_interval,
        )

        # Flag to track disconnection handling
        self._disconnection_in_progress: bool = False

        # Client callback methods (to be set by client)
        self._notify_client_to_degrade = self._default_notify_client_to_degrade
        self._client_reconnection_callback: Callable[[], Any] | None = None

    def initialize_connection_params(self) -> None:
        """
        Initialize the connection parameters in the EClient.
        """
        self._eclient.reset()
        self._eclient._host = self._host
        self._eclient._port = self._port
        self._eclient.clientId = self._client_id

    def get_connection_attempts(self) -> int:
        """
        Get the current number of connection attempts.

        Returns
        -------
        int
            The current number of connection attempts.

        """
        return self._connection_attempts

    def reset_connection_attempts(self) -> None:
        """
        Reset the connection attempts counter to zero.
        """
        self._connection_attempts = 0

    def get_heartbeat_interval(self) -> float:
        """
        Get the heartbeat interval.

        Returns
        -------
        float
            The heartbeat interval in seconds.

        """
        return self._heartbeat_interval

    def calculate_reconnect_delay(self, attempt: int | None = None) -> float:
        """
        Calculate the delay before attempting to reconnect.

        Returns a base delay plus random jitter to prevent thundering herd problems.
        Uses exponential backoff with capped maximum delay.

        Parameters
        ----------
        attempt : int, optional
            The connection attempt number to use for calculation. If None, uses the current
            connection_attempts value.

        Returns
        -------
        float
            The delay in seconds before attempting to reconnect.

        """
        import random

        # Use provided attempt or current connection attempts
        attempt_num = self._connection_attempts if attempt is None else attempt

        # Apply exponential backoff with a cap on the exponent to avoid overflow
        backoff_factor = min(attempt_num, 6)
        base_delay = self._reconnect_delay * (2 ** max(0, backoff_factor - 1))

        # Add jitter to avoid thundering herd problem
        jitter = random.uniform(0, self._reconnect_max_jitter)  # noqa: S311

        # Cap the maximum delay at 60 seconds
        delay = min(base_delay + jitter, 60.0)

        self._log.debug(
            f"Calculated reconnect delay: {delay:.2f}s "
            f"(base: {base_delay:.2f}s, jitter: {jitter:.2f}s, attempt: {attempt_num})",
        )

        return delay

    async def send_version_info(self) -> ConnectionResult:
        """
        Send version information to the TWS/Gateway.

        Returns
        -------
        ConnectionResult
            The result of sending version information.

        """
<<<<<<< HEAD
        try:
            v100prefix = "API\0"
            v100version = f"v{MIN_CLIENT_VER}..{MAX_CLIENT_VER}"
            if self._eclient.connectionOptions:
                v100version += f" {self._eclient.connectionOptions}"
            msg = comm.make_msg(v100version)
            msg2 = str.encode(v100prefix, "ascii") + msg
            await asyncio.to_thread(functools.partial(self._eclient.conn.sendMsg, msg2))
            return ConnectionResult(success=True, message="Version info sent")
        except Exception as e:
            return ConnectionResult(
                success=False,
                error=e,
                message=f"Failed to send version info: {e}",
            )
=======
        v100prefix = "API\0"
        v100version = f"v{MIN_CLIENT_VER}..{MAX_CLIENT_VER}"
        if self._eclient.connectOptions:
            v100version += f" {self._eclient.connectOptions}"
        msg = comm.make_msg(v100version)
        msg2 = str.encode(v100prefix, "ascii") + msg
        await asyncio.to_thread(functools.partial(self._eclient.conn.sendMsg, msg2))
>>>>>>> a701a431

    @handle_ib_error
    async def connect(self) -> None:
        """
        Establish the socket connection with TWS/Gateway.

        This initializes the connection, connects the socket, sends and receives version
        information, and then sets a flag that the connection has been successfully
        established.

        Raises
        ------
        ConnectionError
            If connection fails at any step or max connection attempts are reached.
        TimeoutError
            If connection steps timeout.

        """
        async with self._connection_lock:
            # Track connection attempt and check limits
            await self._track_connection_attempt()

            try:
                self.initialize_connection_params()
                conn_result = await self.connect_socket()
                if not conn_result.success:
                    raise ConnectionError(conn_result.message)

                self._eclient.setConnState(EClient.CONNECTING)
                handshake_result = await self.perform_handshake()
                if not handshake_result.success:
                    raise ConnectionError(handshake_result.message)

                # Ensure transition to CONNECTED state happens before setting connState
                # to avoid race conditions between state machine and EClient state
                await self._state_machine.transition_to(ClientState.CONNECTED)
                await self._connection_manager.set_connected(True, "Socket connected successfully")
                self._eclient.setConnState(EClient.CONNECTED)
                self._log.info(
                    f"Connected to IB (v{self._eclient.serverVersion_}) at "
                    f"{self._eclient.connTime.decode()} from {self._host}:{self._port} "
                    f"with client id: {self._client_id}",
                )
            except Exception as e:
                self._log.error(f"Connection failed: {e}")
                if self._eclient.wrapper:
                    self._eclient.wrapper.error(
                        NO_VALID_ID,
                        CONNECT_FAIL.code(),
                        f"{CONNECT_FAIL.msg()}: {e}",
                    )
                # Use correct ClientState since DISCONNECTED is not in the valid_transitions
                await self._state_machine.transition_to(ClientState.STOPPING)
                raise ConnectionError(f"Failed to connect: {e}") from e

    async def perform_handshake(self) -> ConnectionResult:
        """
        Handle the handshake process with the IB server.

        Returns
        -------
        ConnectionResult
            The result of the handshake.

        """
        try:
            version_result = await self.send_version_info()
            if not version_result.success:
                return version_result

            self._eclient.decoder = decoder.Decoder(
                wrapper=self._eclient.wrapper,
                serverVersion=self._eclient.serverVersion(),
            )
            server_result = await self.receive_server_info()
            return server_result
        except Exception as e:
            return ConnectionResult(
                success=False,
                error=e,
                message=f"Handshake failed: {e}",
            )

    async def connect_socket(self) -> ConnectionResult:
        """
        Connect the socket to TWS / Gateway and change the connection state to
        CONNECTING.

        It is an asynchronous method that runs within the event loop executor with
        a timeout to prevent hanging if the server is unreachable.

        Returns
        -------
        ConnectionResult
            The result of the connection attempt.

        """
        self._log.info(
            f"Initialized ConnectionService to {self._host}:{self._port} "
            f"(client_id={self._client_id}, timeout={self._socket_connect_timeout}s)",
        )
        try:
            self._eclient.conn = Connection(self._host, self._port)
            await asyncio.wait_for(
                asyncio.to_thread(self._eclient.conn.connect),
                timeout=self._socket_connect_timeout,
            )
            if (
                self._eclient.conn
                and self._eclient.conn.socket
                and self._eclient.conn.socket.fileno() != -1
            ):
                return ConnectionResult(
                    success=True,
                    message=f"Socket connected to {self._host}:{self._port}",
                )
            return ConnectionResult(success=False, message="Socket connection status check failed")
        except TimeoutError as e:
            return ConnectionResult(
                success=False,
                error=e,
                message=f"Connection timed out after {self._socket_connect_timeout}s",
            )
        except ConnectionRefusedError as e:
            return ConnectionResult(
                success=False,
                error=e,
                message=f"Network error: {e.__class__.__name__}",
            )
        except TimeoutError as e:
            return ConnectionResult(
                success=False,
                error=e,
                message=f"Network error: {e.__class__.__name__}",
            )
        except OSError as e:
            return ConnectionResult(
                success=False,
                error=e,
                message=f"OS error: {e.strerror}",
            )
        except Exception as e:
            return ConnectionResult(
                success=False,
                error=e,
                message=f"Unexpected error during socket connection: {e}",
            )

    async def receive_server_info(self) -> ConnectionResult:
        """
        Receive and process the server version information.

        Waits for the server to send its version information and connection time.
        Retries receiving this information up to a specified number of attempts.

        Returns
        -------
        ConnectionResult
            The result of receiving server info.

        """
        retries_remaining = 5
        fields: list[str] = []  # Type annotation added here

        try:
            # Use a timeout for the entire operation
            async with asyncio.timeout(self._handshake_timeout):
                while retries_remaining > 0 and len(fields) < 2:
                    buf = await asyncio.to_thread(self._eclient.conn.recvMsg)

                    # Check for empty buffer which might indicate connection issues
                    if not buf:
                        retries_remaining -= 1
                        self._log.warning(
                            f"Received empty buffer. Retries remaining: {retries_remaining}.",
                        )
                        await asyncio.sleep(0.5)
                        continue

                    # Process the received buffer
                    try:
                        _, msg, _ = comm.read_msg(buf)
                        if msg:
                            new_fields = comm.read_fields(msg)
                            fields.extend(
                                cast(list[str], new_fields),
                            )  # Explicit cast for type checker
                        else:
                            self._log.debug("Incomplete message received.")
                    except Exception as e:
                        self._log.warning(f"Error processing server message: {e}")

                    # Check if we need more data
                    if len(fields) < 2:
                        retries_remaining -= 1
                        self._log.warning(
                            "Incomplete server version information. "
                            f"Retries remaining: {retries_remaining}.",
                        )
                        await asyncio.sleep(0.5)  # Short wait between retries

                if len(fields) < 2:
                    return ConnectionResult(
                        success=False,
                        message="Failed to receive complete server version information after multiple attempts.",
                    )

                # Process the received fields
                self.process_server_version(fields)
                return ConnectionResult(
                    success=True,
                    message=f"Successfully received server version {self._eclient.serverVersion_}",
                )
        except TimeoutError as e:
            return ConnectionResult(
                success=False,
                error=e,
                message=f"Timeout receiving server version information after {self._handshake_timeout}s",
            )
        except Exception as e:
            return ConnectionResult(
                success=False,
                error=e,
                message=f"Error receiving server information: {e}",
            )

    async def _track_connection_attempt(self) -> None:
        """
        Track a connection attempt and check if maximum attempts have been reached.

        Raises
        ------
        ConnectionError
            If maximum connection attempts have been reached.

        """
        self._connection_attempts += 1
        if (
            not self._indefinite_reconnect
            and self._connection_attempts > self._max_connection_attempts
        ):
            self._log.error(f"Max connection attempts ({self._max_connection_attempts}) reached")
            await self._state_machine.transition_to(ClientState.STOPPING)
            raise ConnectionError(
                f"Max connection attempts ({self._max_connection_attempts}) reached",
            )

    def process_server_version(self, fields: list[str]) -> None:
        """
        Process and log the server version information.

        Extracts and sets the server version and connection time from the received fields.
        Logs the server version and connection time.

        Parameters
        ----------
        fields : list[str]
            The fields containing server version and connection time.

        """
        server_version, conn_time = int(fields[0]), fields[1]
        self._eclient.connTime = conn_time
        self._eclient.serverVersion_ = server_version
        self._eclient.decoder.serverVersion = server_version

    async def disconnect(self) -> None:
        """
        Disconnect from TWS/Gateway and clear the connection flags.
        """
        async with self._connection_lock:
            if self._is_in_state(ClientState.STOPPING, ClientState.STOPPED, ClientState.DISPOSED):
                self._log.info("Client is stopping or stopped, skipping disconnection")
                return
            try:
                # First transition state to STOPPING before disconnecting
                # to ensure other components know we're disconnecting intentionally
                await self._state_machine.transition_to(ClientState.STOPPING)
                if hasattr(self._eclient, "conn") and self._eclient.conn:
                    self._eclient.disconnect()
                await self._state_machine.transition_to(ClientState.STOPPED)
                self._log.info("Disconnected from Interactive Brokers API")
            except Exception as e:
                self._log.error(f"Disconnection failed: {e}")
                # Ensure we still transition to STOPPED state even on failure
                if not self._is_in_state(ClientState.STOPPED):
                    await self._state_machine.transition_to(ClientState.STOPPED)

    def handle_connection_closed(self) -> None:
        """
        Handle when the connection is closed by TWS/Gateway.

        Sets the pending requests to fail with ConnectionError.

        """
        for future in self._requests.get_futures():
            if not future.done():
                future.set_exception(ConnectionError("Socket disconnected"))

        # Use _create_task to ensure proper task management
        self._create_task(
            self.notify_connection_closed(),
            log_msg="Connection closed notification",
        )

    async def notify_connection_closed(self) -> None:
        """
        Notify the main client that the connection has been closed.

        This method is called by handle_connection_closed to update the connection
        status asynchronously.

        """
        await self.set_disconnected("Connection closed by TWS/Gateway")

    async def set_disconnected(self, reason: str) -> None:
        """
        Update connection state when connection is lost.

        This method ensures proper synchronization between the connection manager and
        the state machine.

        Parameters
        ----------
        reason : str
            The reason for the disconnection.

        """
        # First update connection manager to ensure callbacks are triggered
        await self._connection_manager.set_connected(False, reason)

        # Then update state machine if in a state that allows transition to RECONNECTING
        if self._is_in_state(
            ClientState.CONNECTED,
            ClientState.WAITING_API,
            ClientState.READY,
            ClientState.DEGRADED,
        ):
            await self._state_machine.transition_to(ClientState.RECONNECTING)
        elif not self._is_in_state(ClientState.STOPPING, ClientState.STOPPED, ClientState.DISPOSED):
            # If unexpected state, go to STOPPING to allow proper shutdown
            await self._state_machine.transition_to(ClientState.STOPPING)

    async def handle_disconnection(self, reason: str) -> None:
        """
        Handle the disconnection of the client from TWS/Gateway.

        This method degrades the client state and initiates reconnection after a delay.
        It ensures proper synchronization between various state objects.

        Parameters
        ----------
        reason : str
            The reason for the disconnection.

        """
        # Check if client is already in a stopping/stopped state
        if self._is_in_state(ClientState.STOPPING, ClientState.STOPPED, ClientState.DISPOSED):
            self._log.info("Client is stopping or stopped, not attempting to reconnect")
            return

        # Lock to ensure state transitions happen atomically
        async with self._connection_lock:
            # Check if we're already handling a disconnection
            if self._disconnection_in_progress:
                self._log.debug("Disconnection already in progress, skipping duplicate handling")
                return

            # Set flag to prevent concurrent disconnection handling
            self._disconnection_in_progress = True

            try:
                self._log.warning(f"Handling disconnection: {reason}")

                # Set the disconnected state
                await self.set_disconnected(reason)

                # Force disconnect if still connected
                if self._eclient.isConnected():
                    self._log.info("Forcibly disconnecting from TWS/Gateway")
                    self._eclient.disconnect()

                # Degrade state if in an operational state
                if self._is_in_state(
                    ClientState.READY,
                    ClientState.CONNECTED,
                    ClientState.WAITING_API,
                ):
                    # Signal client to degrade (client will handle the actual state transition)
                    self._create_task(
                        self._notify_client_to_degrade(),
                        log_msg="Notify client to degrade",
                    )

                # Calculate reconnection delay based on current attempt
                delay = self.calculate_reconnect_delay()
                self._log.info(f"Waiting {delay:.1f}s before attempting reconnection")
                await asyncio.sleep(delay)

                # Check if client is still in a state that allows reconnection
                if self._is_in_state(
                    ClientState.STOPPING,
                    ClientState.STOPPED,
                    ClientState.DISPOSED,
                ):
                    self._log.info(
                        "Client state changed during reconnection delay, aborting reconnection",
                    )
                    return

                # Ensure we're in RECONNECTING state before starting reconnection
                if not self._is_in_state(ClientState.RECONNECTING):
                    await self._state_machine.transition_to(ClientState.RECONNECTING)

                # Initiate reconnection
                await self.initiate_reconnection()
            except Exception as e:
                self._log.error(f"Error during disconnection handling: {e}")
            finally:
                # Clear the disconnection in progress flag
                self._disconnection_in_progress = False

    async def _default_notify_client_to_degrade(self) -> None:
        """
        Implement client degradation notification.

        This is a placeholder method that will be replaced by a callback from the client
        with a function that performs the actual degradation.

        """
        self._log.warning("Client degradation callback not set - using default implementation")
        # Default implementation does nothing but log a warning

    async def initiate_reconnection(self) -> None:
        """
        Initiate the reconnection process with backoff strategy.
        """
        try:
            # Track the reconnection attempt
            self._connection_attempts += 1
            current_attempt = self._connection_attempts

            # Check if we've exceeded the maximum number of connection attempts
            if (
                self._max_connection_attempts > 0
                and current_attempt > self._max_connection_attempts
            ):
                if not self._indefinite_reconnect:
                    self._log.error(
                        f"Exceeded maximum connection attempts ({self._max_connection_attempts}), "
                        f"giving up reconnection",
                    )
                    # Transition to STOPPED state since we're giving up
                    await self._state_machine.transition_to(ClientState.STOPPING)
                    await self._state_machine.transition_to(ClientState.STOPPED)
                    return
                else:
                    self._log.warning(
                        f"Exceeded maximum connection attempts ({self._max_connection_attempts}), "
                        f"but continuing due to indefinite_reconnect=True",
                    )

            self._log.info(f"Initiating reconnection (attempt {current_attempt})")

            # Ensure we're in RECONNECTING state
            if not self._is_in_state(ClientState.RECONNECTING):
                await self._state_machine.transition_to(ClientState.RECONNECTING)

            # Use the client's reconnection callback if available, otherwise use our own connect method
            if self._client_reconnection_callback is not None:
                # Use the client's reconnection method
                self._log.debug("Using client reconnection callback")
                await self._client_reconnection_callback()
                # If successful, reset connection attempts
                self._connection_attempts = 0
            else:
                # Attempt to connect using our own method
                try:
                    await self.connect()
                    # If successful, reset connection attempts
                    self._connection_attempts = 0
                except Exception as e:
                    self._log.error(f"Reconnection attempt {current_attempt} failed: {e}")
                    # Schedule another reconnection attempt with backoff
                    delay = self.calculate_reconnect_delay()
                    self._log.info(f"Scheduling next reconnection attempt in {delay:.1f}s")

                    # Create a task for the next reconnection attempt
                    self._create_task(
                        self._delayed_reconnection(delay),
                        log_msg=f"Delayed reconnection (attempt {current_attempt + 1})",
                    )
        except Exception as e:
            self._log.error(f"Error in reconnection process: {e}")

    async def _delayed_reconnection(self, delay: float) -> None:
        """
        Handle delayed reconnection attempts.

        Parameters
        ----------
        delay : float
            The delay in seconds before attempting reconnection.

        """
        try:
            await asyncio.sleep(delay)
            # Check if client is still in a state that allows reconnection
            if not self._is_in_state(
                ClientState.STOPPING,
                ClientState.STOPPED,
                ClientState.DISPOSED,
            ):
                await self.initiate_reconnection()
            else:
                self._log.info(
                    "Client state changed during reconnection delay, aborting reconnection",
                )
        except Exception as e:
            self._log.error(f"Error in delayed reconnection: {e}")

    async def start_heartbeat_monitor(self) -> Coroutine[Any, Any, Any]:
        """
        Start the heartbeat monitor task.

        Returns
        -------
        asyncio.Task
            The created task.

        """
        # Update the initial server response time to avoid false disconnections
        self._connection_monitor.update_last_server_response_time()

        return self._connection_monitor.run_heartbeat_monitor()

    async def start_connection_watchdog(self) -> None:
        """
        Start the connection watchdog task.

        Returns
        -------
        None
            This method doesn't return anything, it just starts the watchdog.

        """
        # Update the initial server response time to avoid false disconnections
        self._connection_monitor.update_last_server_response_time()

        # Return the coroutine directly so it can be awaited
        await self._connection_monitor.run_connection_watchdog()<|MERGE_RESOLUTION|>--- conflicted
+++ resolved
@@ -440,7 +440,6 @@
             The result of sending version information.
 
         """
-<<<<<<< HEAD
         try:
             v100prefix = "API\0"
             v100version = f"v{MIN_CLIENT_VER}..{MAX_CLIENT_VER}"
@@ -456,15 +455,6 @@
                 error=e,
                 message=f"Failed to send version info: {e}",
             )
-=======
-        v100prefix = "API\0"
-        v100version = f"v{MIN_CLIENT_VER}..{MAX_CLIENT_VER}"
-        if self._eclient.connectOptions:
-            v100version += f" {self._eclient.connectOptions}"
-        msg = comm.make_msg(v100version)
-        msg2 = str.encode(v100prefix, "ascii") + msg
-        await asyncio.to_thread(functools.partial(self._eclient.conn.sendMsg, msg2))
->>>>>>> a701a431
 
     @handle_ib_error
     async def connect(self) -> None:
